//[ getting_started_listing_02

#include <boost/histogram.hpp>
#include <boost/random/mersenne_twister.hpp>
#include <boost/random/normal_distribution.hpp>
#include <cstdlib>
#include <string>

namespace br = boost::random;
namespace bh = boost::histogram;

int main() {
  /*
      create a dynamic histogram with the factory `make_dynamic_histogram`
      - axis can be passed directly just like for `make_static_histogram`
      - in addition, the factory also accepts iterators over a sequence of
        axis::any, the polymorphic type that can hold concrete axis types
  */
  std::vector<bh::axis::any_std> axes;
  axes.emplace_back(bh::axis::category<std::string>({"red", "blue"}));
  axes.emplace_back(bh::axis::regular<>(5, -5, 5, "x"));
  axes.emplace_back(bh::axis::regular<>(5, -5, 5, "y"));
  auto h = bh::make_dynamic_histogram(axes.begin(), axes.end());

  // fill histogram with random numbers
  br::mt19937 gen;
  br::normal_distribution<> norm;
  for (int i = 0; i < 1000; ++i)
    h(i % 2 ? "red" : "blue", norm(gen), norm(gen));

  /*
      print dynamic histogram by iterating over bins
      - for most axis types, the for loop looks just like for a static
        histogram, except that we can pass runtime numbers, too
      - if the [bin type] of the axis is not convertible to a
        double interval, one needs to cast axis::any before looping;
        this is here the case for the category axis
  */
  using cas = bh::axis::category<std::string>;
<<<<<<< HEAD
  for (auto cbin : bh::axis::cast<cas>(h.axis(0))) {
=======
  for (auto cbin : static_cast<const cas&>(h.axis(0))) {
>>>>>>> 93493cab
    std::printf("%s\n", cbin.value().c_str());
    for (auto ybin : h.axis(2)) {   // rows
      for (auto xbin : h.axis(1)) { // columns
        std::printf("%3.0f ", h.at(cbin, xbin, ybin).value());
      }
      std::printf("\n");
    }
  }
}

//]<|MERGE_RESOLUTION|>--- conflicted
+++ resolved
@@ -37,11 +37,7 @@
         this is here the case for the category axis
   */
   using cas = bh::axis::category<std::string>;
-<<<<<<< HEAD
-  for (auto cbin : bh::axis::cast<cas>(h.axis(0))) {
-=======
   for (auto cbin : static_cast<const cas&>(h.axis(0))) {
->>>>>>> 93493cab
     std::printf("%s\n", cbin.value().c_str());
     for (auto ybin : h.axis(2)) {   // rows
       for (auto xbin : h.axis(1)) { // columns
