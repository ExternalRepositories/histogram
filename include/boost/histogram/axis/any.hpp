--- conflicted
+++ resolved
@@ -33,46 +33,6 @@
 
 namespace detail {
 
-<<<<<<< HEAD
-struct size_visitor : public static_visitor<int> {
-  template <typename A>
-  int operator()(const A& a) const {
-    return a.size();
-  }
-};
-
-struct shape_visitor : public static_visitor<int> {
-  template <typename A>
-  int operator()(const A& a) const {
-    return a.shape();
-  }
-};
-
-struct uoflow_visitor : public static_visitor<bool> {
-  template <typename A>
-  bool operator()(const A& a) const {
-    return a.uoflow();
-  }
-};
-
-struct get_label_visitor : public static_visitor<string_view> {
-  template <typename A>
-  ::boost::string_view operator()(const A& a) const {
-    return a.label();
-  }
-};
-
-struct set_label_visitor : public static_visitor<void> {
-  const ::boost::string_view label;
-  set_label_visitor(const ::boost::string_view x) : label(x) {}
-  template <typename A>
-  void operator()(A& a) const {
-    a.label(label);
-  }
-};
-
-struct index_visitor : public static_visitor<int> {
-=======
 // this visitation may be collapsed by the compiler almost into a direct cast,
 // works with gcc-8 -O2 -DNDEBUG on Compiler Explorer at least
 template <typename T>
@@ -84,7 +44,6 @@
 };
 
 struct index_visitor : public boost::static_visitor<int> {
->>>>>>> 93493cab
   const double x;
   explicit index_visitor(const double arg) : x(arg) {}
   template <typename Axis>
@@ -93,21 +52,12 @@
   }
   template <typename Axis>
   int impl(std::true_type, const Axis& a) const {
-<<<<<<< HEAD
-    return a.index(x);
-  }
-  template <typename Axis>
-  int impl(std::false_type, const Axis&) const {
-    throw std::runtime_error(::boost::histogram::detail::cat(
-        "cannot convert double to value_type ",
-=======
     return a.index(static_cast<typename Axis::value_type>(x));
   }
   template <typename Axis>
   int impl(std::false_type, const Axis&) const {
     throw std::runtime_error(boost::histogram::detail::cat(
         "cannot convert double to ",
->>>>>>> 93493cab
         boost::typeindex::type_id<typename Axis::value_type>().pretty_name(),
         " for ", boost::typeindex::type_id<Axis>().pretty_name()));
   }
@@ -132,11 +82,7 @@
   }
   template <typename Axis>
   double impl(std::false_type, const Axis&) const {
-<<<<<<< HEAD
-    throw std::runtime_error(::boost::histogram::detail::cat(
-=======
     throw std::runtime_error(boost::histogram::detail::cat(
->>>>>>> 93493cab
         "cannot use ", boost::typeindex::type_id<Axis>().pretty_name(),
         " with generic boost::histogram::axis::any interface, use"
         " a static_cast to access the underlying axis type"));
@@ -156,11 +102,7 @@
 };
 
 template <typename T>
-<<<<<<< HEAD
-struct assign_visitor : public static_visitor<void> {
-=======
 struct assign_visitor : public boost::static_visitor<void> {
->>>>>>> 93493cab
   T& t;
   assign_visitor(T& tt) : t(tt) {}
   template <typename U>
@@ -175,11 +117,7 @@
 
   template <typename U>
   void impl(mp11::mp_false, const U&) const {
-<<<<<<< HEAD
-    throw std::invalid_argument(::boost::histogram::detail::cat(
-=======
     throw std::invalid_argument(boost::histogram::detail::cat(
->>>>>>> 93493cab
         "argument ", boost::typeindex::type_id<U>().pretty_name(),
         " is not a bounded type of ",
         boost::typeindex::type_id<T>().pretty_name()));
@@ -190,13 +128,8 @@
 
 /// Polymorphic axis type
 template <typename... Ts>
-<<<<<<< HEAD
-class any : public ::boost::variant<Ts...> {
-  using base_type = ::boost::variant<Ts...>;
-=======
 class any : public boost::variant<Ts...> {
   using base_type = boost::variant<Ts...>;
->>>>>>> 93493cab
 
 public:
   using types = mp11::mp_list<Ts...>;
@@ -208,12 +141,7 @@
 private:
   template <typename T>
   using requires_bounded_type = mp11::mp_if<
-<<<<<<< HEAD
-      mp11::mp_contains<types, ::boost::histogram::detail::rm_cv_ref<T>>,
-      void>;
-=======
       mp11::mp_contains<types, boost::histogram::detail::rm_cv_ref<T>>, void>;
->>>>>>> 93493cab
 
 public:
   any() = default;
@@ -233,20 +161,12 @@
 
   template <typename... Us>
   any(const any<Us...>& u) {
-<<<<<<< HEAD
-    ::boost::apply_visitor(detail::assign_visitor<any>(*this), u);
-=======
     boost::apply_visitor(detail::assign_visitor<any>(*this), u);
->>>>>>> 93493cab
   }
 
   template <typename... Us>
   any& operator=(const any<Us...>& u) {
-<<<<<<< HEAD
-    ::boost::apply_visitor(detail::assign_visitor<any>(*this), u);
-=======
     boost::apply_visitor(detail::assign_visitor<any>(*this), u);
->>>>>>> 93493cab
     return *this;
   }
 
@@ -281,30 +201,17 @@
 
   template <typename... Us>
   bool operator==(const any<Us...>& u) const {
-<<<<<<< HEAD
-    return ::boost::apply_visitor(detail::bicmp_visitor(), *this, u);
-=======
     return boost::apply_visitor(detail::bicmp_visitor(), *this, u);
->>>>>>> 93493cab
   }
 
   template <typename T, typename = requires_bounded_type<T>>
   bool operator==(const T& t) const {
-<<<<<<< HEAD
-    // variant::operator==(T) is implemented, but only to fail, cannot use it
-    auto tp = ::boost::get<::boost::histogram::detail::rm_cv_ref<T>>(this);
-=======
     // variant::operator==(T) is implemented only to fail, we cannot use it
     auto tp = boost::get<T>(this);
->>>>>>> 93493cab
     return tp && *tp == t;
   }
 
   template <typename T>
-<<<<<<< HEAD
-  bool operator!=(T&& t) const {
-    return !operator==(std::forward<T>(t));
-=======
   bool operator!=(const T& t) const {
     return !operator==(t);
   }
@@ -326,7 +233,6 @@
   template <typename T>
   explicit operator T&() {
     return boost::strict_get<T>(*this);
->>>>>>> 93493cab
   }
 
   const_iterator begin() const { return const_iterator(*this, 0); }
@@ -339,47 +245,11 @@
   }
 
 private:
-<<<<<<< HEAD
-  friend class ::boost::serialization::access;
-=======
   friend class boost::serialization::access;
->>>>>>> 93493cab
   template <typename Archive>
   void serialize(Archive&, unsigned);
 };
 
-<<<<<<< HEAD
-// dynamic casts
-template <typename T, typename... Ts>
-typename std::add_lvalue_reference<T>::type cast(any<Ts...>& any) {
-  return get<T>(any);
-}
-
-template <typename T, typename... Ts>
-const typename std::add_lvalue_reference<T>::type cast(
-    const any<Ts...>& any) {
-  return get<T>(any);
-}
-
-template <typename T, typename... Ts>
-typename std::add_pointer<T>::type cast(any<Ts...>* any) {
-  return get<T>(&any);
-}
-
-template <typename T, typename... Ts>
-const typename std::add_pointer<T>::type cast(const any<Ts...>* any) {
-  return get<T>(&any);
-}
-
-// pass-through for generic programming, to keep code workgin when
-// you switch from dynamic to static histogram
-template <typename, typename U>
-auto cast(U&& u) -> decltype(std::forward<U>(u)) {
-  return std::forward<U>(u);
-}
-
-=======
->>>>>>> 93493cab
 } // namespace axis
 } // namespace histogram
 } // namespace boost
