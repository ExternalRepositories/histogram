// Copyright 2015-2017 Hans Dembinski
//
// Distributed under the Boost Software License, Version 1.0.
// (See accompanying file LICENSE_1_0.txt
// or copy at http://www.boost.org/LICENSE_1_0.txt)
//
// String representations here evaluate correctly in Python.

#ifndef _BOOST_HISTOGRAM_AXIS_OSTREAM_OPERATORS_HPP_
#define _BOOST_HISTOGRAM_AXIS_OSTREAM_OPERATORS_HPP_

#include <boost/histogram/axis/interval_view.hpp>
#include <boost/histogram/axis/types.hpp>
#include <boost/histogram/axis/value_view.hpp>
#include <boost/histogram/detail/utility.hpp>
#include <ostream>

namespace boost {
namespace histogram {
namespace axis {

namespace detail {
inline string_view to_string(const transform::identity&) { return {}; }
inline string_view to_string(const transform::log&) { return {"_log", 4}; }
inline string_view to_string(const transform::sqrt&) { return {"_sqrt", 5}; }
} // namespace detail

template <typename T>
<<<<<<< HEAD
inline std::ostream& operator<<(std::ostream& os, const interval_view<T>& i) {
=======
std::ostream& operator<<(std::ostream& os, const interval_view<T>& i) {
>>>>>>> 93493cab
  os << "[" << i.lower() << ", " << i.upper() << ")";
  return os;
}

template <typename T>
<<<<<<< HEAD
inline std::ostream& operator<<(std::ostream& os, const value_view<T>& i) {
=======
std::ostream& operator<<(std::ostream& os, const value_view<T>& i) {
>>>>>>> 93493cab
  os << i.value();
  return os;
}

template <typename RealType, typename Transform>
<<<<<<< HEAD
inline std::ostream& operator<<(std::ostream& os,
                                const regular<RealType, Transform>& a) {
=======
std::ostream& operator<<(std::ostream& os,
                         const regular<RealType, Transform>& a) {
>>>>>>> 93493cab
  os << "regular" << detail::to_string(Transform()) << "(" << a.size() << ", "
     << a[0].lower() << ", " << a[a.size()].lower();
  if (!a.label().empty()) {
    os << ", label=";
    ::boost::histogram::detail::escape(os, a.label());
  }
  if (!a.uoflow()) { os << ", uoflow=False"; }
  os << ")";
  return os;
}

template <typename RealType>
<<<<<<< HEAD
inline std::ostream& operator<<(
    std::ostream& os, const regular<RealType, axis::transform::pow>& a) {
=======
std::ostream& operator<<(std::ostream& os,
                         const regular<RealType, axis::transform::pow>& a) {
>>>>>>> 93493cab
  os << "regular_pow(" << a.size() << ", " << a[0].lower() << ", "
     << a[a.size()].lower() << ", " << a.transform().power;
  if (!a.label().empty()) {
    os << ", label=";
    ::boost::histogram::detail::escape(os, a.label());
  }
  if (!a.uoflow()) { os << ", uoflow=False"; }
  os << ")";
  return os;
}

template <typename RealType>
<<<<<<< HEAD
inline std::ostream& operator<<(std::ostream& os,
                                const circular<RealType>& a) {
=======
std::ostream& operator<<(std::ostream& os, const circular<RealType>& a) {
>>>>>>> 93493cab
  os << "circular(" << a.size();
  if (a.phase() != 0.0) { os << ", phase=" << a.phase(); }
  if (a.perimeter() != RealType(::boost::histogram::detail::two_pi)) {
    os << ", perimeter=" << a.perimeter();
  }
  if (!a.label().empty()) {
    os << ", label=";
    ::boost::histogram::detail::escape(os, a.label());
  }
  os << ")";
  return os;
}

template <typename RealType>
<<<<<<< HEAD
inline std::ostream& operator<<(std::ostream& os,
                                const variable<RealType>& a) {
=======
std::ostream& operator<<(std::ostream& os, const variable<RealType>& a) {
>>>>>>> 93493cab
  os << "variable(" << a[0].lower();
  for (int i = 1; i <= a.size(); ++i) { os << ", " << a[i].lower(); }
  if (!a.label().empty()) {
    os << ", label=";
    ::boost::histogram::detail::escape(os, a.label());
  }
  if (!a.uoflow()) { os << ", uoflow=False"; }
  os << ")";
  return os;
}

template <typename IntType>
<<<<<<< HEAD
inline std::ostream& operator<<(std::ostream& os, const integer<IntType>& a) {
=======
std::ostream& operator<<(std::ostream& os, const integer<IntType>& a) {
>>>>>>> 93493cab
  os << "integer(" << a[0].lower() << ", " << a[a.size()].lower();
  if (!a.label().empty()) {
    os << ", label=";
    ::boost::histogram::detail::escape(os, a.label());
  }
  if (!a.uoflow()) { os << ", uoflow=False"; }
  os << ")";
  return os;
}

template <typename T>
<<<<<<< HEAD
inline std::ostream& operator<<(std::ostream& os, const category<T>& a) {
=======
std::ostream& operator<<(std::ostream& os, const category<T>& a) {
>>>>>>> 93493cab
  os << "category(";
  for (int i = 0; i < a.size(); ++i) {
    os << a[i] << (i == (a.size() - 1) ? "" : ", ");
  }
  if (!a.label().empty()) {
    os << ", label=";
    ::boost::histogram::detail::escape(os, a.label());
  }
  os << ")";
  return os;
}

template <>
inline std::ostream& operator<<(std::ostream& os,
                                const category<std::string>& a) {
  os << "category(";
  for (int i = 0; i < a.size(); ++i) {
    ::boost::histogram::detail::escape(os, a.value(i));
    os << (i == (a.size() - 1) ? "" : ", ");
  }
  if (!a.label().empty()) {
    os << ", label=";
    ::boost::histogram::detail::escape(os, a.label());
  }
  os << ")";
  return os;
}

} // namespace axis
} // namespace histogram
} // namespace boost

#endif<|MERGE_RESOLUTION|>--- conflicted
+++ resolved
@@ -26,33 +26,20 @@
 } // namespace detail
 
 template <typename T>
-<<<<<<< HEAD
-inline std::ostream& operator<<(std::ostream& os, const interval_view<T>& i) {
-=======
 std::ostream& operator<<(std::ostream& os, const interval_view<T>& i) {
->>>>>>> 93493cab
   os << "[" << i.lower() << ", " << i.upper() << ")";
   return os;
 }
 
 template <typename T>
-<<<<<<< HEAD
-inline std::ostream& operator<<(std::ostream& os, const value_view<T>& i) {
-=======
 std::ostream& operator<<(std::ostream& os, const value_view<T>& i) {
->>>>>>> 93493cab
   os << i.value();
   return os;
 }
 
 template <typename RealType, typename Transform>
-<<<<<<< HEAD
-inline std::ostream& operator<<(std::ostream& os,
-                                const regular<RealType, Transform>& a) {
-=======
 std::ostream& operator<<(std::ostream& os,
                          const regular<RealType, Transform>& a) {
->>>>>>> 93493cab
   os << "regular" << detail::to_string(Transform()) << "(" << a.size() << ", "
      << a[0].lower() << ", " << a[a.size()].lower();
   if (!a.label().empty()) {
@@ -65,13 +52,8 @@
 }
 
 template <typename RealType>
-<<<<<<< HEAD
-inline std::ostream& operator<<(
-    std::ostream& os, const regular<RealType, axis::transform::pow>& a) {
-=======
 std::ostream& operator<<(std::ostream& os,
                          const regular<RealType, axis::transform::pow>& a) {
->>>>>>> 93493cab
   os << "regular_pow(" << a.size() << ", " << a[0].lower() << ", "
      << a[a.size()].lower() << ", " << a.transform().power;
   if (!a.label().empty()) {
@@ -84,12 +66,7 @@
 }
 
 template <typename RealType>
-<<<<<<< HEAD
-inline std::ostream& operator<<(std::ostream& os,
-                                const circular<RealType>& a) {
-=======
 std::ostream& operator<<(std::ostream& os, const circular<RealType>& a) {
->>>>>>> 93493cab
   os << "circular(" << a.size();
   if (a.phase() != 0.0) { os << ", phase=" << a.phase(); }
   if (a.perimeter() != RealType(::boost::histogram::detail::two_pi)) {
@@ -104,12 +81,7 @@
 }
 
 template <typename RealType>
-<<<<<<< HEAD
-inline std::ostream& operator<<(std::ostream& os,
-                                const variable<RealType>& a) {
-=======
 std::ostream& operator<<(std::ostream& os, const variable<RealType>& a) {
->>>>>>> 93493cab
   os << "variable(" << a[0].lower();
   for (int i = 1; i <= a.size(); ++i) { os << ", " << a[i].lower(); }
   if (!a.label().empty()) {
@@ -122,11 +94,7 @@
 }
 
 template <typename IntType>
-<<<<<<< HEAD
-inline std::ostream& operator<<(std::ostream& os, const integer<IntType>& a) {
-=======
 std::ostream& operator<<(std::ostream& os, const integer<IntType>& a) {
->>>>>>> 93493cab
   os << "integer(" << a[0].lower() << ", " << a[a.size()].lower();
   if (!a.label().empty()) {
     os << ", label=";
@@ -138,11 +106,7 @@
 }
 
 template <typename T>
-<<<<<<< HEAD
-inline std::ostream& operator<<(std::ostream& os, const category<T>& a) {
-=======
 std::ostream& operator<<(std::ostream& os, const category<T>& a) {
->>>>>>> 93493cab
   os << "category(";
   for (int i = 0; i < a.size(); ++i) {
     os << a[i] << (i == (a.size() - 1) ? "" : ", ");
