--- conflicted
+++ resolved
@@ -195,11 +195,7 @@
   }
 
   template <typename... Ts>
-<<<<<<< HEAD
-  const_reference at(Ts&&... ts) const {
-=======
   const_reference at(const Ts&... ts) const {
->>>>>>> 93493cab
     // case with one argument is ambiguous, is specialized below
     BOOST_ASSERT_MSG(dim() == sizeof...(Ts),
                      "bin arguments does not match histogram dimension");
@@ -209,24 +205,14 @@
   }
 
   template <typename T>
-<<<<<<< HEAD
-  const_reference at(T&& t) const {
-=======
   const_reference at(const T& t) const {
->>>>>>> 93493cab
     // check whether T is unpackable
     return at_impl(detail::classify_container<T>(), t);
   }
 
   template <typename T>
-<<<<<<< HEAD
-  const_reference operator[](T&& t) const {
-    // check whether T is unpackable
-    return at_impl(detail::classify_container<T>(), std::forward<T>(t));
-=======
   const_reference operator[](const T& t) const {
     return at(t);
->>>>>>> 93493cab
   }
 
   /// Number of axes (dimensions) of histogram
@@ -333,11 +319,7 @@
   }
 
   template <typename T>
-<<<<<<< HEAD
-  const_reference at_impl(detail::dynamic_container_tag, T&& t) const {
-=======
   const_reference at_impl(detail::dynamic_container_tag, const T& t) const {
->>>>>>> 93493cab
     BOOST_ASSERT_MSG(dim() == std::distance(std::begin(t), std::end(t)),
                      "bin container does not match histogram dimension");
     std::size_t idx = 0, stride = 1;
@@ -346,11 +328,7 @@
   }
 
   template <typename T>
-<<<<<<< HEAD
-  const_reference at_impl(detail::static_container_tag, T&& t) const {
-=======
   const_reference at_impl(detail::static_container_tag, const T& t) const {
->>>>>>> 93493cab
     BOOST_ASSERT_MSG(dim() == detail::mp_size<T>::value,
                      "bin container does not match histogram dimension");
     std::size_t idx = 0, stride = 1;
@@ -359,11 +337,7 @@
   }
 
   template <typename T>
-<<<<<<< HEAD
-  const_reference at_impl(detail::no_container_tag, T&& t) const {
-=======
   const_reference at_impl(detail::no_container_tag, const T& t) const {
->>>>>>> 93493cab
     BOOST_ASSERT_MSG(dim() == 1,
                      "bin argument does not match histogram dimension");
     std::size_t idx = 0, stride = 1;
@@ -371,37 +345,6 @@
     return detail::storage_get(storage_, idx, stride == 0);
   }
 
-<<<<<<< HEAD
-  struct lin_visitor : public static_visitor<void> {
-    std::size_t& idx;
-    std::size_t& stride;
-    const int j;
-    lin_visitor(std::size_t& i, std::size_t& s, const int x) noexcept
-        : idx(i),
-          stride(s),
-          j(x) {}
-    template <typename A>
-    void operator()(const A& a) const noexcept {
-      const auto a_size = a.size();
-      const auto a_shape = a.shape();
-      stride *=
-          (-1 <= j && j <= a_size); // set stride to zero, if j is invalid
-      detail::lin(idx, stride, a_size, a_shape, j);
-    }
-  };
-
-  template <unsigned D>
-  void lin(std::size_t&, std::size_t&) const noexcept {}
-
-  template <unsigned D, typename... Ts>
-  void lin(std::size_t& idx, std::size_t& stride, int x, Ts... ts) const
-      noexcept {
-    apply_visitor(lin_visitor{idx, stride, x}, axes_[D]);
-    lin<D + 1>(idx, stride, ts...);
-  }
-
-=======
->>>>>>> 93493cab
   template <typename Value>
   struct xlin_visitor : public static_visitor<void> {
     std::size_t& idx;
@@ -441,17 +384,6 @@
   }
 
   template <typename Iterator>
-<<<<<<< HEAD
-  void lin_iter(std::size_t& idx, std::size_t& stride, Iterator iter) const
-      noexcept {
-    for (const auto& a : axes_) {
-      apply_visitor(lin_visitor(idx, stride, *iter++), a);
-    }
-  }
-
-  template <typename Iterator>
-=======
->>>>>>> 93493cab
   void xlin_iter(std::size_t& idx, std::size_t& stride, Iterator iter) const {
     for (const auto& a : axes_) {
       apply_visitor(xlin_visitor<decltype(*iter)>{idx, stride, *iter++}, a);
@@ -500,18 +432,6 @@
   }
 
   template <typename T>
-<<<<<<< HEAD
-  void lin_get(mp11::mp_int<0>, std::size_t&, std::size_t&, T&&) const
-      noexcept {}
-
-  template <int N, typename T>
-  void lin_get(mp11::mp_int<N>, std::size_t& idx, std::size_t& stride,
-               T&& t) const noexcept {
-    constexpr unsigned D = detail::mp_size<T>::value - N;
-    apply_visitor(lin_visitor{idx, stride, static_cast<int>(std::get<D>(t))},
-                  axes_[D]);
-    lin_get(mp11::mp_int<(N - 1)>(), idx, stride, std::forward<T>(t));
-=======
   void lin_get(mp11::mp_size_t<0>, std::size_t&, std::size_t&, const T&) const
       noexcept {}
 
@@ -526,7 +446,6 @@
     stride *= (-1 <= j && j <= a_size); // set stride to zero, if j is invalid
     detail::lin(idx, stride, a_size, a_shape, j);
     lin_get(mp11::mp_size_t<(N - 1)>(), idx, stride, t);
->>>>>>> 93493cab
   }
 
   histogram reduce_impl(const std::vector<bool>& b) const {
