// Copyright 2015-2017 Hans Dembinski
//
// Distributed under the Boost Software License, Version 1.0.
// (See accompanying file LICENSE_1_0.txt
// or copy at http://www.boost.org/LICENSE_1_0.txt)

#ifndef BOOST_HISTOGRAM_SERIALIZATION_HPP_
#define BOOST_HISTOGRAM_SERIALIZATION_HPP_

#include <boost/histogram/detail/meta.hpp>
#include <boost/histogram/detail/utility.hpp>
#include <boost/histogram/dynamic_histogram.hpp>
#include <boost/histogram/static_histogram.hpp>
#include <boost/histogram/storage/adaptive_storage.hpp>
#include <boost/histogram/storage/array_storage.hpp>
#include <boost/histogram/storage/weight_counter.hpp>
#include <boost/serialization/array.hpp>
#include <boost/serialization/unique_ptr.hpp>
#include <boost/serialization/variant.hpp>
#include <boost/serialization/vector.hpp>

/** \file boost/histogram/serialization.hpp
 *  \brief Defines the serialization functions, to use with boost.serialize.
 *
 */

namespace boost {
namespace histogram {

namespace detail {
template <typename Archive>
struct serialize_helper {
  Archive& ar_;
  explicit serialize_helper(Archive& ar) : ar_(ar) {}
  template <typename T>
  void operator()(T& t) const {
    ar_& t;
  }
};
} // namespace detail

template <typename RealType>
template <class Archive>
void weight_counter<RealType>::serialize(Archive& ar,
                                         unsigned /* version */) {
  ar& w;
  ar& w2;
}

template <class Archive, typename Container>
void serialize(Archive& ar, array_storage<Container>& store,
               unsigned /* version */) {
  ar& store.array_;
}

template <class Archive>
void adaptive_storage::serialize(Archive& ar, unsigned /* version */) {
  auto size = this->size();
  ar& size;
  if (Archive::is_loading::value) {
<<<<<<< HEAD
    auto tid = 0u;
    ar& tid;
    if (tid == 0u) {
=======
    auto type_id = 0u;
    ar& type_id;
    if (type_id == 0u) {
>>>>>>> 93493cab
      buffer_ = detail::array<void>(size);
    } else if (type_id == 1u) {
      detail::array<uint8_t> a(size);
      ar& serialization::make_array(a.begin(), size);
      buffer_ = std::move(a);
    } else if (type_id == 2u) {
      detail::array<uint16_t> a(size);
      ar& serialization::make_array(a.begin(), size);
      buffer_ = std::move(a);
    } else if (type_id == 3u) {
      detail::array<uint32_t> a(size);
      ar& serialization::make_array(a.begin(), size);
      buffer_ = std::move(a);
    } else if (type_id == 4u) {
      detail::array<uint64_t> a(size);
      ar& serialization::make_array(a.begin(), size);
      buffer_ = std::move(a);
    } else if (type_id == 5u) {
      detail::array<detail::mp_int> a(size);
      ar& serialization::make_array(a.begin(), size);
      buffer_ = std::move(a);
    } else if (type_id == 6u) {
      detail::array<detail::wcount> a(size);
      ar& serialization::make_array(a.begin(), size);
      buffer_ = std::move(a);
    }
  } else {
    auto type_id = 0u;
    if (get<detail::array<void>>(&buffer_)) {
<<<<<<< HEAD
      tid = 0u;
      ar& tid;
    } else if (auto* a = get<detail::array<uint8_t>>(&buffer_)) {
      tid = 1u;
      ar& tid;
      ar& serialization::make_array(a->begin(), size);
    } else if (auto* a = get<detail::array<uint16_t>>(&buffer_)) {
      tid = 2u;
      ar& tid;
      ar& serialization::make_array(a->begin(), size);
    } else if (auto* a = get<detail::array<uint32_t>>(&buffer_)) {
      tid = 3u;
      ar& tid;
      ar& serialization::make_array(a->begin(), size);
    } else if (auto* a = get<detail::array<uint64_t>>(&buffer_)) {
      tid = 4u;
      ar& tid;
      ar& serialization::make_array(a->begin(), size);
    } else if (auto* a = get<detail::array<detail::mp_int>>(&buffer_)) {
      tid = 5u;
      ar& tid;
      ar& serialization::make_array(a->begin(), size);
    } else if (auto* a = get<detail::array<detail::wcount>>(&buffer_)) {
      tid = 6u;
      ar& tid;
=======
      type_id = 0u;
      ar& type_id;
    } else if (auto* a = get<detail::array<uint8_t>>(&buffer_)) {
      type_id = 1u;
      ar& type_id;
      ar& serialization::make_array(a->begin(), size);
    } else if (auto* a = get<detail::array<uint16_t>>(&buffer_)) {
      type_id = 2u;
      ar& type_id;
      ar& serialization::make_array(a->begin(), size);
    } else if (auto* a = get<detail::array<uint32_t>>(&buffer_)) {
      type_id = 3u;
      ar& type_id;
      ar& serialization::make_array(a->begin(), size);
    } else if (auto* a = get<detail::array<uint64_t>>(&buffer_)) {
      type_id = 4u;
      ar& type_id;
      ar& serialization::make_array(a->begin(), size);
    } else if (auto* a = get<detail::array<detail::mp_int>>(&buffer_)) {
      type_id = 5u;
      ar& type_id;
      ar& serialization::make_array(a->begin(), size);
    } else if (auto* a = get<detail::array<detail::wcount>>(&buffer_)) {
      type_id = 6u;
      ar& type_id;
>>>>>>> 93493cab
      ar& serialization::make_array(a->begin(), size);
    }
  }
}

namespace axis {

<<<<<<< HEAD
template <typename Derived>
template <class Archive>
void axis_base<Derived>::serialize(Archive& ar, unsigned /* version */) {
  ar& size_;
  ar& label_;
}

template <typename Derived>
template <class Archive>
void axis_base_uoflow<Derived>::serialize(Archive& ar,
                                          unsigned /* version */) {
  ar& boost::serialization::base_object<axis_base<Derived>>(*this);
  ar& shape_;
=======
template <class Archive>
void base::serialize(Archive& ar, unsigned /* version */) {
  ar& size_;
  ar& shape_;
  ar& label_;
>>>>>>> 93493cab
}

namespace transform {
template <class Archive>
void pow::serialize(Archive& ar, unsigned /* version */) {
  ar& power;
}
} // namespace transform

template <typename RealType, typename Transform>
template <class Archive>
void regular<RealType, Transform>::serialize(Archive& ar,
                                             unsigned /* version */) {
<<<<<<< HEAD
  ar& boost::serialization::base_object<base_type>(*this);
=======
  ar& boost::serialization::base_object<base>(*this);
>>>>>>> 93493cab
  ar& boost::serialization::base_object<Transform>(*this);
  ar& min_;
  ar& delta_;
}

template <typename RealType>
template <class Archive>
void circular<RealType>::serialize(Archive& ar, unsigned /* version */) {
<<<<<<< HEAD
  ar& boost::serialization::base_object<base_type>(*this);
=======
  ar& boost::serialization::base_object<base>(*this);
>>>>>>> 93493cab
  ar& phase_;
  ar& perimeter_;
}

template <typename RealType>
template <class Archive>
void variable<RealType>::serialize(Archive& ar, unsigned /* version */) {
<<<<<<< HEAD
  ar& boost::serialization::base_object<base_type>(*this);
=======
  ar& boost::serialization::base_object<base>(*this);
>>>>>>> 93493cab
  if (Archive::is_loading::value) {
    x_.reset(new RealType[base::size() + 1]);
  }
<<<<<<< HEAD
  ar& boost::serialization::make_array(x_.get(), base_type::size() + 1);
=======
  ar& boost::serialization::make_array(x_.get(), base::size() + 1);
>>>>>>> 93493cab
}

template <typename IntType>
template <class Archive>
void integer<IntType>::serialize(Archive& ar, unsigned /* version */) {
<<<<<<< HEAD
  ar& boost::serialization::base_object<base_type>(*this);
=======
  ar& boost::serialization::base_object<base>(*this);
>>>>>>> 93493cab
  ar& min_;
}

template <typename T>
template <class Archive>
void category<T>::serialize(Archive& ar, unsigned /* version */) {
<<<<<<< HEAD
  ar& boost::serialization::base_object<base_type>(*this);
=======
  ar& boost::serialization::base_object<base>(*this);
>>>>>>> 93493cab
  ar& map_;
}

template <typename... Ts>
template <class Archive>
void any<Ts...>::serialize(Archive& ar, unsigned /* version */) {
<<<<<<< HEAD
  ar& boost::serialization::base_object<base_type>(*this);
=======
  ar& boost::serialization::base_object<boost::variant<Ts...>>(*this);
>>>>>>> 93493cab
}

} // namespace axis

template <class A, class S>
template <class Archive>
void histogram<static_tag, A, S>::serialize(Archive& ar,
                                            unsigned /* version */) {
  detail::serialize_helper<Archive> sh(ar);
  mp11::tuple_for_each(axes_, sh);
  ar& storage_;
}

template <class A, class S>
template <class Archive>
void histogram<dynamic_tag, A, S>::serialize(Archive& ar,
                                             unsigned /* version */) {
  ar& axes_;
  ar& storage_;
}

} // namespace histogram
} // namespace boost

#endif<|MERGE_RESOLUTION|>--- conflicted
+++ resolved
@@ -58,15 +58,9 @@
   auto size = this->size();
   ar& size;
   if (Archive::is_loading::value) {
-<<<<<<< HEAD
-    auto tid = 0u;
-    ar& tid;
-    if (tid == 0u) {
-=======
     auto type_id = 0u;
     ar& type_id;
     if (type_id == 0u) {
->>>>>>> 93493cab
       buffer_ = detail::array<void>(size);
     } else if (type_id == 1u) {
       detail::array<uint8_t> a(size);
@@ -96,33 +90,6 @@
   } else {
     auto type_id = 0u;
     if (get<detail::array<void>>(&buffer_)) {
-<<<<<<< HEAD
-      tid = 0u;
-      ar& tid;
-    } else if (auto* a = get<detail::array<uint8_t>>(&buffer_)) {
-      tid = 1u;
-      ar& tid;
-      ar& serialization::make_array(a->begin(), size);
-    } else if (auto* a = get<detail::array<uint16_t>>(&buffer_)) {
-      tid = 2u;
-      ar& tid;
-      ar& serialization::make_array(a->begin(), size);
-    } else if (auto* a = get<detail::array<uint32_t>>(&buffer_)) {
-      tid = 3u;
-      ar& tid;
-      ar& serialization::make_array(a->begin(), size);
-    } else if (auto* a = get<detail::array<uint64_t>>(&buffer_)) {
-      tid = 4u;
-      ar& tid;
-      ar& serialization::make_array(a->begin(), size);
-    } else if (auto* a = get<detail::array<detail::mp_int>>(&buffer_)) {
-      tid = 5u;
-      ar& tid;
-      ar& serialization::make_array(a->begin(), size);
-    } else if (auto* a = get<detail::array<detail::wcount>>(&buffer_)) {
-      tid = 6u;
-      ar& tid;
-=======
       type_id = 0u;
       ar& type_id;
     } else if (auto* a = get<detail::array<uint8_t>>(&buffer_)) {
@@ -148,7 +115,6 @@
     } else if (auto* a = get<detail::array<detail::wcount>>(&buffer_)) {
       type_id = 6u;
       ar& type_id;
->>>>>>> 93493cab
       ar& serialization::make_array(a->begin(), size);
     }
   }
@@ -156,27 +122,11 @@
 
 namespace axis {
 
-<<<<<<< HEAD
-template <typename Derived>
-template <class Archive>
-void axis_base<Derived>::serialize(Archive& ar, unsigned /* version */) {
-  ar& size_;
-  ar& label_;
-}
-
-template <typename Derived>
-template <class Archive>
-void axis_base_uoflow<Derived>::serialize(Archive& ar,
-                                          unsigned /* version */) {
-  ar& boost::serialization::base_object<axis_base<Derived>>(*this);
-  ar& shape_;
-=======
 template <class Archive>
 void base::serialize(Archive& ar, unsigned /* version */) {
   ar& size_;
   ar& shape_;
   ar& label_;
->>>>>>> 93493cab
 }
 
 namespace transform {
@@ -190,11 +140,7 @@
 template <class Archive>
 void regular<RealType, Transform>::serialize(Archive& ar,
                                              unsigned /* version */) {
-<<<<<<< HEAD
-  ar& boost::serialization::base_object<base_type>(*this);
-=======
-  ar& boost::serialization::base_object<base>(*this);
->>>>>>> 93493cab
+  ar& boost::serialization::base_object<base>(*this);
   ar& boost::serialization::base_object<Transform>(*this);
   ar& min_;
   ar& delta_;
@@ -203,11 +149,7 @@
 template <typename RealType>
 template <class Archive>
 void circular<RealType>::serialize(Archive& ar, unsigned /* version */) {
-<<<<<<< HEAD
-  ar& boost::serialization::base_object<base_type>(*this);
-=======
-  ar& boost::serialization::base_object<base>(*this);
->>>>>>> 93493cab
+  ar& boost::serialization::base_object<base>(*this);
   ar& phase_;
   ar& perimeter_;
 }
@@ -215,51 +157,31 @@
 template <typename RealType>
 template <class Archive>
 void variable<RealType>::serialize(Archive& ar, unsigned /* version */) {
-<<<<<<< HEAD
-  ar& boost::serialization::base_object<base_type>(*this);
-=======
-  ar& boost::serialization::base_object<base>(*this);
->>>>>>> 93493cab
+  ar& boost::serialization::base_object<base>(*this);
   if (Archive::is_loading::value) {
     x_.reset(new RealType[base::size() + 1]);
   }
-<<<<<<< HEAD
-  ar& boost::serialization::make_array(x_.get(), base_type::size() + 1);
-=======
   ar& boost::serialization::make_array(x_.get(), base::size() + 1);
->>>>>>> 93493cab
 }
 
 template <typename IntType>
 template <class Archive>
 void integer<IntType>::serialize(Archive& ar, unsigned /* version */) {
-<<<<<<< HEAD
-  ar& boost::serialization::base_object<base_type>(*this);
-=======
-  ar& boost::serialization::base_object<base>(*this);
->>>>>>> 93493cab
+  ar& boost::serialization::base_object<base>(*this);
   ar& min_;
 }
 
 template <typename T>
 template <class Archive>
 void category<T>::serialize(Archive& ar, unsigned /* version */) {
-<<<<<<< HEAD
-  ar& boost::serialization::base_object<base_type>(*this);
-=======
-  ar& boost::serialization::base_object<base>(*this);
->>>>>>> 93493cab
+  ar& boost::serialization::base_object<base>(*this);
   ar& map_;
 }
 
 template <typename... Ts>
 template <class Archive>
 void any<Ts...>::serialize(Archive& ar, unsigned /* version */) {
-<<<<<<< HEAD
-  ar& boost::serialization::base_object<base_type>(*this);
-=======
   ar& boost::serialization::base_object<boost::variant<Ts...>>(*this);
->>>>>>> 93493cab
 }
 
 } // namespace axis
