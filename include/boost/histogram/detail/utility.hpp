--- conflicted
+++ resolved
@@ -47,143 +47,18 @@
                    "index must be in bounds for this algorithm");
   j += (j < 0) * (axis_size + 2); // wrap around if j < 0
   out += j * stride;
-<<<<<<< HEAD
-#ifndef _MSC_VER
-#pragma GCC diagnostic ignored "-Wstrict-overflow"
-#endif
-=======
->>>>>>> 93493cab
   stride *=
       (j < axis_shape) * axis_shape; // stride == 0 indicates out-of-range
 }
 
-<<<<<<< HEAD
-struct index_cache {
-  struct dim_t {
-    int idx, size;
-    std::size_t stride;
-  };
-
-  struct dim_visitor {
-    mutable std::size_t stride;
-    mutable dim_t* dims;
-    template <typename Axis>
-    void operator()(const Axis& a) const noexcept {
-      *dims++ = dim_t{0, a.size(), stride};
-      stride *= a.shape();
-    }
-  };
-
-  unsigned dim_ = 0;
-  std::size_t idx_ = 0;
-  std::unique_ptr<dim_t[]> dims_;
-
-  index_cache() = default;
-  index_cache(index_cache&&) = default;
-  index_cache& operator=(index_cache&&) = default;
-
-  index_cache(const index_cache& o) : dim_(o.dim_), dims_(new dim_t[o.dim_]) {
-    std::copy(o.dims_.get(), o.dims_.get() + dim_, dims_.get());
-  }
-
-  index_cache& operator=(const index_cache& o) {
-    if (this != &o) {
-      if (o.dim_ != dim_) {
-        dim_ = o.dim_;
-        dims_.reset(new dim_t[dim_]);
-      }
-      std::copy(o.dims_.get(), o.dims_.get() + dim_, dims_.get());
-    }
-    return *this;
-  }
-
-  template <typename H>
-  void reset(const H& h) {
-    if (h.dim() != dim_) {
-      dim_ = h.dim();
-      dims_.reset(new dim_t[dim_]);
-    }
-    h.for_each_axis(dim_visitor{1, dims_.get()});
-  }
-
-  void operator()(std::size_t idx) {
-    if (idx == idx_) return;
-    idx_ = idx;
-    auto dim_ptr = dims_.get();
-    auto dim = dim_;
-    dim_ptr += dim;
-    while ((--dim_ptr, --dim)) {
-      dim_ptr->idx = idx / dim_ptr->stride;
-      idx -= dim_ptr->idx * dim_ptr->stride;
-      dim_ptr->idx -= (dim_ptr->idx > dim_ptr->size) * (dim_ptr->size + 2);
-    }
-    dim_ptr->idx = idx;
-    dim_ptr->idx -= (dim_ptr->idx > dim_ptr->size) * (dim_ptr->size + 2);
-  }
-
-  int operator[](unsigned dim) const { return dims_[dim].idx; }
-};
-
-struct index_mapper {
-  std::size_t first = 0, second = 0;
-
-  index_mapper(const std::vector<unsigned>& nvec,
-               const std::vector<bool>& bvec) {
-    dims.reserve(nvec.size());
-    std::size_t s1 = 1, s2 = 1;
-    auto bi = bvec.begin();
-    for (const auto& ni : nvec) {
-      if (*bi) {
-        dims.push_back({s1, s2});
-        s2 *= ni;
-      } else {
-        dims.push_back({s1, 0});
-      }
-      s1 *= ni;
-      ++bi;
-    }
-    std::sort(dims.begin(), dims.end(), [](const dim& a, const dim& b) {
-      return a.stride1 > b.stride1;
-    });
-    nfirst = s1;
-  }
-
-  bool next() {
-    ++first;
-    second = 0;
-    auto f = first;
-    for (const auto& d : dims) {
-      auto i = f / d.stride1;
-      f -= i * d.stride1;
-      second += i * d.stride2;
-    }
-    return first < nfirst;
-  }
-
-private:
-  std::size_t nfirst;
-  struct dim {
-    std::size_t stride1, stride2;
-  };
-  std::vector<dim> dims;
-};
-
-template <typename T>
-inline typename std::enable_if<(is_castable_to_int<T>::value), int>::type
-=======
 template <typename T>
 typename std::enable_if<(is_castable_to_int<T>::value), int>::type
->>>>>>> 93493cab
 indirect_int_cast(T&& t) noexcept {
   return static_cast<int>(std::forward<T>(t));
 }
 
 template <typename T>
-<<<<<<< HEAD
-inline typename std::enable_if<!(is_castable_to_int<T>::value), int>::type
-=======
 typename std::enable_if<!(is_castable_to_int<T>::value), int>::type
->>>>>>> 93493cab
 indirect_int_cast(T&&) noexcept {
   // Cannot use static_assert here, because this function is created as a
   // side-effect of TMP. It must be valid at compile-time.
@@ -192,29 +67,17 @@
 }
 
 template <typename S, typename T>
-<<<<<<< HEAD
-inline void fill_storage(S& s, std::size_t idx, weight<T>&& w) {
-=======
 void fill_storage(S& s, std::size_t idx, weight<T>&& w) {
->>>>>>> 93493cab
   s.add(idx, w);
 }
 
 template <typename S>
-<<<<<<< HEAD
-inline void fill_storage(S& s, std::size_t idx) {
-=======
 void fill_storage(S& s, std::size_t idx) {
->>>>>>> 93493cab
   s.increase(idx);
 }
 
 template <typename S>
-<<<<<<< HEAD
-inline auto storage_get(const S& s, std::size_t idx, bool error) ->
-=======
 auto storage_get(const S& s, std::size_t idx, bool error) ->
->>>>>>> 93493cab
     typename S::const_reference {
   if (error) throw std::out_of_range("bin index out of range");
   return s[idx];
