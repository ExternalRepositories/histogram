// Copyright 2015-2017 Hans Dembinski
//
// Distributed under the Boost Software License, Version 1.0.
// (See accompanying file LICENSE_1_0.txt
// or copy at http://www.boost.org/LICENSE_1_0.txt)

#ifndef _BOOST_HISTOGRAM_DETAIL_CAT_HPP_
#define _BOOST_HISTOGRAM_DETAIL_CAT_HPP_

#include <boost/config.hpp>
#include <sstream>

namespace boost {
namespace histogram {
namespace detail {
namespace {
<<<<<<< HEAD
__attribute__((unused)) void cat_impl(std::ostringstream&) {}
=======
BOOST_ATTRIBUTE_UNUSED inline void cat_impl(std::ostringstream&) {}
>>>>>>> 93493cab

template <typename T, typename... Ts>
void cat_impl(std::ostringstream& os, const T& t, const Ts&... ts) {
  os << t;
  cat_impl(os, ts...);
}
} // namespace

template <typename... Ts>
std::string cat(const Ts&... args) {
  std::ostringstream os;
  cat_impl(os, args...);
  return os.str();
}
} // namespace detail
} // namespace histogram
} // namespace boost

#endif<|MERGE_RESOLUTION|>--- conflicted
+++ resolved
@@ -14,11 +14,7 @@
 namespace histogram {
 namespace detail {
 namespace {
-<<<<<<< HEAD
-__attribute__((unused)) void cat_impl(std::ostringstream&) {}
-=======
 BOOST_ATTRIBUTE_UNUSED inline void cat_impl(std::ostringstream&) {}
->>>>>>> 93493cab
 
 template <typename T, typename... Ts>
 void cat_impl(std::ostringstream& os, const T& t, const Ts&... ts) {
