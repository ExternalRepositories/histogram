// Copyright 2015-2017 Hans Dembinski
//
// Distributed under the Boost Software License, Version 1.0.
// (See accompanying file LICENSE_1_0.txt
// or copy at http://www.boost.org/LICENSE_1_0.txt)

#include <boost/core/lightweight_test.hpp>
#include <boost/histogram/axis/any.hpp>
#include <boost/histogram/axis/ostream_operators.hpp>
#include <boost/histogram/axis/types.hpp>
#include <boost/histogram/detail/axis_visitor.hpp>
#include <boost/histogram/detail/utility.hpp>
#include <boost/histogram/histogram_fwd.hpp>
#include <limits>
#include <sstream>
#include <string>

using namespace boost::histogram;

#define BOOST_TEST_NOT(expr) BOOST_TEST(!(expr))
#define BOOST_TEST_IS_CLOSE(a, b, eps) BOOST_TEST(std::abs(a - b) < eps)

template <typename Axis>
void test_axis_iterator(const Axis& a, int begin, int end) {
  for (auto bin : a) {
    BOOST_TEST_EQ(bin.idx(), begin);
    BOOST_TEST_EQ(bin, a[begin]);
    ++begin;
  }
  BOOST_TEST_EQ(begin, end);
  auto rit = a.rbegin();
  for (; rit != a.rend(); ++rit) {
    BOOST_TEST_EQ(rit->idx(), --begin);
    BOOST_TEST_EQ(*rit, a[begin]);
  }
}

int main() {
  // bad_ctors
  {
    BOOST_TEST_THROWS(axis::regular<>(0, 0, 1), std::logic_error);
    BOOST_TEST_THROWS(axis::regular<>(1, 1, -1), std::logic_error);
    BOOST_TEST_THROWS(axis::circular<>(0), std::logic_error);
    BOOST_TEST_THROWS(axis::variable<>({}), std::logic_error);
    BOOST_TEST_THROWS(axis::variable<>({1.0}), std::logic_error);
    BOOST_TEST_THROWS(axis::integer<>(1, -1), std::logic_error);
    BOOST_TEST_THROWS(axis::category<>({}), std::logic_error);
  }

  // axis::regular
  {
    axis::regular<> a{4, -2, 2};
    BOOST_TEST_EQ(a[-1].lower(), -std::numeric_limits<double>::infinity());
    BOOST_TEST_EQ(a[a.size()].upper(),
                  std::numeric_limits<double>::infinity());
    axis::regular<> b;
    BOOST_TEST_NOT(a == b);
    b = a;
    BOOST_TEST_EQ(a, b);
    b = b;
    BOOST_TEST_EQ(a, b);
    axis::regular<> c = std::move(b);
    BOOST_TEST(c == a);
    BOOST_TEST_NOT(b == a);
    axis::regular<> d;
    BOOST_TEST_NOT(c == d);
    d = std::move(c);
    BOOST_TEST_EQ(d, a);
    BOOST_TEST_EQ(a.index(-10.), -1);
    BOOST_TEST_EQ(a.index(-2.1), -1);
    BOOST_TEST_EQ(a.index(-2.0), 0);
    BOOST_TEST_EQ(a.index(-1.1), 0);
    BOOST_TEST_EQ(a.index(0.0), 2);
    BOOST_TEST_EQ(a.index(0.9), 2);
    BOOST_TEST_EQ(a.index(1.0), 3);
    BOOST_TEST_EQ(a.index(10.), 4);
    BOOST_TEST_EQ(a.index(-std::numeric_limits<double>::infinity()), -1);
    BOOST_TEST_EQ(a.index(std::numeric_limits<double>::infinity()), 4);
    BOOST_TEST_EQ(a.index(std::numeric_limits<double>::quiet_NaN()), 4);
  }

  // axis::regular with log transform
  {
    axis::regular<double, axis::transform::log> b{2, 1e0, 1e2};
    BOOST_TEST_EQ(b[-1].lower(), 0.0);
    BOOST_TEST_IS_CLOSE(b[0].lower(), 1.0, 1e-9);
    BOOST_TEST_IS_CLOSE(b[1].lower(), 10.0, 1e-9);
    BOOST_TEST_IS_CLOSE(b[2].lower(), 100.0, 1e-9);
    BOOST_TEST_EQ(b[2].upper(), std::numeric_limits<double>::infinity());

    BOOST_TEST_EQ(b.index(-1), 2); // produces NaN in conversion
    BOOST_TEST_EQ(b.index(0), -1);
    BOOST_TEST_EQ(b.index(1), 0);
    BOOST_TEST_EQ(b.index(9), 0);
    BOOST_TEST_EQ(b.index(10), 1);
    BOOST_TEST_EQ(b.index(90), 1);
    BOOST_TEST_EQ(b.index(100), 2);
    BOOST_TEST_EQ(b.index(std::numeric_limits<double>::infinity()), 2);
  }

  // axis::regular with sqrt transform
  {
    axis::regular<double, axis::transform::sqrt> b{2, 0, 4};
    // this is weird: -inf * -inf = inf, thus the lower bound
    BOOST_TEST_EQ(b[-1].lower(), std::numeric_limits<double>::infinity());
    BOOST_TEST_IS_CLOSE(b[0].lower(), 0.0, 1e-9);
    BOOST_TEST_IS_CLOSE(b[1].lower(), 1.0, 1e-9);
    BOOST_TEST_IS_CLOSE(b[2].lower(), 4.0, 1e-9);
    BOOST_TEST_EQ(b[2].upper(), std::numeric_limits<double>::infinity());

    BOOST_TEST_EQ(b.index(-1), 2); // produces NaN in conversion
    BOOST_TEST_EQ(b.index(0), 0);
    BOOST_TEST_EQ(b.index(0.99), 0);
    BOOST_TEST_EQ(b.index(1), 1);
    BOOST_TEST_EQ(b.index(3.99), 1);
    BOOST_TEST_EQ(b.index(4), 2);
    BOOST_TEST_EQ(b.index(100), 2);
    BOOST_TEST_EQ(b.index(std::numeric_limits<double>::infinity()), 2);
  }

  // axis::circular
  {
    axis::circular<> a{4};
    BOOST_TEST_EQ(a[-1].lower(), a[a.size() - 1].lower() - a.perimeter());
    axis::circular<> b;
    BOOST_TEST_NOT(a == b);
    b = a;
    BOOST_TEST_EQ(a, b);
    b = b;
    BOOST_TEST_EQ(a, b);
    axis::circular<> c = std::move(b);
    BOOST_TEST(c == a);
    BOOST_TEST_NOT(b == a);
    axis::circular<> d;
    BOOST_TEST_NOT(c == d);
    d = std::move(c);
    BOOST_TEST_EQ(d, a);
    BOOST_TEST_EQ(a.index(-1.0 * a.perimeter()), 0);
    BOOST_TEST_EQ(a.index(0.0), 0);
    BOOST_TEST_EQ(a.index(0.25 * a.perimeter()), 1);
    BOOST_TEST_EQ(a.index(0.5 * a.perimeter()), 2);
    BOOST_TEST_EQ(a.index(0.75 * a.perimeter()), 3);
    BOOST_TEST_EQ(a.index(1.00 * a.perimeter()), 0);
    BOOST_TEST_EQ(a.index(std::numeric_limits<double>::infinity()), 0);
    BOOST_TEST_EQ(a.index(-std::numeric_limits<double>::infinity()), 0);
    BOOST_TEST_EQ(a.index(std::numeric_limits<double>::quiet_NaN()), 0);
  }

  // axis::variable
  {
    axis::variable<> a{-1, 0, 1};
    BOOST_TEST_EQ(a[-1].lower(), -std::numeric_limits<double>::infinity());
    BOOST_TEST_EQ(a[a.size()].upper(),
                  std::numeric_limits<double>::infinity());
    axis::variable<> b;
    BOOST_TEST_NOT(a == b);
    b = a;
    BOOST_TEST_EQ(a, b);
    b = b;
    BOOST_TEST_EQ(a, b);
    axis::variable<> c = std::move(b);
    BOOST_TEST(c == a);
    BOOST_TEST_NOT(b == a);
    axis::variable<> d;
    BOOST_TEST_NOT(c == d);
    d = std::move(c);
    BOOST_TEST_EQ(d, a);
    axis::variable<> e{-2, 0, 2};
    BOOST_TEST_NOT(a == e);
    BOOST_TEST_EQ(a.index(-10.), -1);
    BOOST_TEST_EQ(a.index(-1.), 0);
    BOOST_TEST_EQ(a.index(0.), 1);
    BOOST_TEST_EQ(a.index(1.), 2);
    BOOST_TEST_EQ(a.index(10.), 2);
    BOOST_TEST_EQ(a.index(-std::numeric_limits<double>::infinity()), -1);
    BOOST_TEST_EQ(a.index(std::numeric_limits<double>::infinity()), 2);
    BOOST_TEST_EQ(a.index(std::numeric_limits<double>::quiet_NaN()), 2);
  }

  // axis::integer
  {
    axis::integer<> a{-1, 2};
    BOOST_TEST_EQ(a[-1].lower(), -std::numeric_limits<int>::max());
    BOOST_TEST_EQ(a[a.size()].upper(), std::numeric_limits<int>::max());
    axis::integer<> b;
    BOOST_TEST_NOT(a == b);
    b = a;
    BOOST_TEST_EQ(a, b);
    b = b;
    BOOST_TEST_EQ(a, b);
    axis::integer<> c = std::move(b);
    BOOST_TEST(c == a);
    BOOST_TEST_NOT(b == a);
    axis::integer<> d;
    BOOST_TEST_NOT(c == d);
    d = std::move(c);
    BOOST_TEST_EQ(d, a);
    BOOST_TEST_EQ(a.index(-10), -1);
    BOOST_TEST_EQ(a.index(-2), -1);
    BOOST_TEST_EQ(a.index(-1), 0);
    BOOST_TEST_EQ(a.index(0), 1);
    BOOST_TEST_EQ(a.index(1), 2);
    BOOST_TEST_EQ(a.index(2), 3);
    BOOST_TEST_EQ(a.index(10), 3);
  }

  // axis::category
  {
    std::string A("A"), B("B"), C("C"), other;
    axis::category<std::string> a{{A, B, C}};
    axis::category<std::string> b;
    BOOST_TEST_NOT(a == b);
    b = a;
    BOOST_TEST_EQ(a, b);
    b = b;
    BOOST_TEST_EQ(a, b);
    axis::category<std::string> c = std::move(b);
    BOOST_TEST(c == a);
    BOOST_TEST_NOT(b == a);
    axis::category<std::string> d;
    BOOST_TEST_NOT(c == d);
    d = std::move(c);
    BOOST_TEST_EQ(d, a);
    BOOST_TEST_EQ(a.size(), 3);
    BOOST_TEST_EQ(a.index(A), 0);
    BOOST_TEST_EQ(a.index(B), 1);
    BOOST_TEST_EQ(a.index(C), 2);
    BOOST_TEST_EQ(a.index(other), 3);
    BOOST_TEST_EQ(a.value(0), A);
    BOOST_TEST_EQ(a.value(1), B);
    BOOST_TEST_EQ(a.value(2), C);
    BOOST_TEST_THROWS(a.value(3), std::out_of_range);
  }

  // iterators
  {
    enum { A, B, C };
    test_axis_iterator(axis::regular<>(5, 0, 1, "", axis::uoflow::off), 0, 5);
    test_axis_iterator(axis::regular<>(5, 0, 1, "", axis::uoflow::on), 0, 5);
    test_axis_iterator(axis::circular<>(5, 0, 1, ""), 0, 5);
    test_axis_iterator(axis::variable<>({1, 2, 3}, ""), 0, 2);
    test_axis_iterator(axis::integer<>(0, 4, ""), 0, 4);
    test_axis_iterator(axis::category<>({A, B, C}, ""), 0, 3);
    test_axis_iterator(axis::any_std(axis::regular<>(5, 0, 1)), 0, 5);
    BOOST_TEST_THROWS(axis::any_std(axis::category<>({A, B, C})).lower(0),
                      std::runtime_error);
  }

  // axis::any copyable
  {
    axis::any_std a1(axis::regular<>(2, -1, 1));
    axis::any_std a2(a1);
    BOOST_TEST_EQ(a1, a2);
    axis::any_std a3;
    BOOST_TEST_NE(a3, a1);
    a3 = a1;
    BOOST_TEST_EQ(a3, a1);
    axis::any<axis::regular<>> a4(axis::regular<>(3, -2, 2));
    axis::any_std a5(a4);
    BOOST_TEST_EQ(a4, a5);
    axis::any<axis::regular<>> a6;
    a6 = a1;
    BOOST_TEST_EQ(a6, a1);
    axis::any<axis::regular<>, axis::integer<>> a7(axis::integer<>(0, 2));
    BOOST_TEST_THROWS(axis::any<axis::regular<>> a8(a7),
                      std::invalid_argument);
    BOOST_TEST_THROWS(a4 = a7, std::invalid_argument);
  }

  // axis::any movable
  {
    axis::any_std a(axis::regular<>(2, -1, 1));
    axis::any_std r(a);
    axis::any_std b(std::move(a));
    BOOST_TEST_EQ(b, r);
    axis::any_std c;
    BOOST_TEST_NOT(a == c);
    c = std::move(b);
    BOOST_TEST(c == r);
  }

  // axis::any streamable
  {
    enum { A, B, C };
    std::string a = "A";
    std::string b = "B";
    std::vector<axis::any_std> axes;
    axes.push_back(axis::regular<>{2, -1, 1, "regular1"});
    axes.push_back(axis::regular<double, axis::transform::log>(
        2, 1, 10, "regular2", axis::uoflow::off));
    axes.push_back(axis::regular<double, axis::transform::pow>(
        2, 1, 10, "regular3", axis::uoflow::on, 0.5));
    axes.push_back(axis::regular<double, axis::transform::pow>(
        2, 1, 10, "regular4", axis::uoflow::off, -0.5));
    axes.push_back(axis::circular<>(4, 0.1, 1.0, "polar"));
    axes.push_back(
        axis::variable<>({-1, 0, 1}, "variable", axis::uoflow::off));
    axes.push_back(axis::category<>({A, B, C}, "category"));
    axes.push_back(axis::category<std::string>({a, b}, "category2"));
    axes.push_back(axis::integer<>(-1, 1, "integer", axis::uoflow::off));
    std::ostringstream os;
    for (const auto& a : axes) { os << a << "\n"; }
<<<<<<< HEAD
=======
    os << axes.back()[0];
>>>>>>> 93493cab
    const std::string ref =
        "regular(2, -1, 1, label='regular1')\n"
        "regular_log(2, 1, 10, label='regular2', uoflow=False)\n"
        "regular_pow(2, 1, 10, 0.5, label='regular3')\n"
        "regular_pow(2, 1, 10, -0.5, label='regular4', uoflow=False)\n"
        "circular(4, phase=0.1, perimeter=1, label='polar')\n"
        "variable(-1, 0, 1, label='variable', uoflow=False)\n"
        "category(0, 1, 2, label='category')\n"
        "category('A', 'B', label='category2')\n"
        "integer(-1, 1, label='integer', uoflow=False)\n"
        "[-1, 0)";
    BOOST_TEST_EQ(os.str(), ref);
  }

  // axis::any equal_comparable
  {
    enum { A, B, C };
    std::vector<axis::any_std> axes;
    axes.push_back(axis::regular<>{2, -1, 1});
    axes.push_back(axis::regular<double, axis::transform::pow>(
        2, 1, 4, "", axis::uoflow::on, 0.5));
    axes.push_back(axis::circular<>{4});
    axes.push_back(axis::variable<>{-1, 0, 1});
    axes.push_back(axis::category<>{A, B, C});
    axes.push_back(axis::integer<>{-1, 1});
    for (const auto& a : axes) {
      BOOST_TEST(!(a == axis::any_std()));
      BOOST_TEST_EQ(a, axis::any_std(a));
    }
    BOOST_TEST_NOT(axes == std::vector<axis::any_std>());
    BOOST_TEST(axes == std::vector<axis::any_std>(axes));
  }

  // axis::any value_to_index_failure
  {
    std::string a = "A", b = "B";
    axis::any_std x = axis::category<std::string>({a, b}, "category");
    BOOST_TEST_THROWS(x.index(1.5), std::runtime_error);
<<<<<<< HEAD
    const auto& cx = axis::cast<axis::category<std::string>>(x);
=======
    auto cx = static_cast<const axis::category<std::string>&>(x);
>>>>>>> 93493cab
    BOOST_TEST_EQ(cx.index(b), 1);
  }

  // sequence equality
  {
    enum { A, B, C };
    std::vector<axis::any<axis::regular<>, axis::variable<>, axis::category<>,
                          axis::integer<>>>
        std_vector1 = {axis::regular<>{2, -1, 1}, axis::variable<>{-1, 0, 1},
                       axis::category<>{A, B, C}};

    std::vector<
        axis::any<axis::regular<>, axis::variable<>, axis::category<>>>
        std_vector2 = {axis::regular<>{2, -1, 1}, axis::variable<>{-1, 0, 1},
                       axis::category<>{{A, B, C}}};

    std::vector<axis::any<axis::regular<>, axis::variable<>>> std_vector3 = {
        axis::variable<>{-1, 0, 1}, axis::regular<>{2, -1, 1}};

    std::vector<axis::any<axis::variable<>, axis::regular<>>> std_vector4 = {
        axis::regular<>{2, -1, 1}, axis::variable<>{-1, 0, 1}};

    BOOST_TEST(detail::axes_equal(std_vector1, std_vector2));
    BOOST_TEST_NOT(detail::axes_equal(std_vector2, std_vector3));
    BOOST_TEST_NOT(detail::axes_equal(std_vector3, std_vector4));

    auto tuple1 =
        std::make_tuple(axis::regular<>{2, -1, 1}, axis::variable<>{-1, 0, 1},
                        axis::category<>{{A, B, C}});

    auto tuple2 =
        std::make_tuple(axis::regular<>{2, -1, 1}, axis::variable<>{-1, 0, 1},
                        axis::category<>{{A, B}});

    auto tuple3 = std::make_tuple(axis::regular<>{2, -1, 1},
                                  axis::variable<>{-1, 0, 1});

    BOOST_TEST(detail::axes_equal(std_vector1, tuple1));
    BOOST_TEST(detail::axes_equal(tuple1, std_vector1));
    BOOST_TEST_NOT(detail::axes_equal(tuple1, tuple2));
    BOOST_TEST_NOT(detail::axes_equal(tuple2, tuple3));
    BOOST_TEST_NOT(detail::axes_equal(std_vector3, tuple3));
  }

  // sequence assign
  {
    enum { A, B, C, D };
    std::vector<axis::any<axis::regular<>, axis::variable<>, axis::category<>,
                          axis::integer<>>>
        std_vector1 = {axis::regular<>{2, -1, 1}, axis::variable<>{-1, 0, 1},
                       axis::category<>{A, B, C}};

    std::vector<
        axis::any<axis::regular<>, axis::variable<>, axis::category<>>>
        std_vector2 = {axis::regular<>{2, -2, 2}, axis::variable<>{-2, 0, 2},
                       axis::category<>{A, B}};

    detail::axes_assign(std_vector2, std_vector1);
    BOOST_TEST(detail::axes_equal(std_vector2, std_vector1));

    auto tuple1 =
        std::make_tuple(axis::regular<>{2, -3, 3}, axis::variable<>{-3, 0, 3},
                        axis::category<>{A, B, C, D});

    detail::axes_assign(tuple1, std_vector1);
    BOOST_TEST(detail::axes_equal(tuple1, std_vector1));

    decltype(std_vector1) std_vector3;
    BOOST_TEST_NOT(detail::axes_equal(std_vector3, tuple1));
    detail::axes_assign(std_vector3, tuple1);
    BOOST_TEST(detail::axes_equal(std_vector3, tuple1));

    auto tuple2 =
        std::make_tuple(axis::regular<>{2, -1, 1}, axis::variable<>{-1, 0, 1},
                        axis::category<>{A, B});

    detail::axes_assign(tuple2, tuple1);
    BOOST_TEST(detail::axes_equal(tuple2, tuple1));
  }

  return boost::report_errors();
}<|MERGE_RESOLUTION|>--- conflicted
+++ resolved
@@ -300,10 +300,7 @@
     axes.push_back(axis::integer<>(-1, 1, "integer", axis::uoflow::off));
     std::ostringstream os;
     for (const auto& a : axes) { os << a << "\n"; }
-<<<<<<< HEAD
-=======
     os << axes.back()[0];
->>>>>>> 93493cab
     const std::string ref =
         "regular(2, -1, 1, label='regular1')\n"
         "regular_log(2, 1, 10, label='regular2', uoflow=False)\n"
@@ -342,11 +339,7 @@
     std::string a = "A", b = "B";
     axis::any_std x = axis::category<std::string>({a, b}, "category");
     BOOST_TEST_THROWS(x.index(1.5), std::runtime_error);
-<<<<<<< HEAD
-    const auto& cx = axis::cast<axis::category<std::string>>(x);
-=======
     auto cx = static_cast<const axis::category<std::string>&>(x);
->>>>>>> 93493cab
     BOOST_TEST_EQ(cx.index(b), 1);
   }
 
